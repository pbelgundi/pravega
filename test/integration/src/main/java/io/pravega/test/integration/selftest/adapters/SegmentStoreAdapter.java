--- conflicted
+++ resolved
@@ -183,14 +183,8 @@
     @Override
     public CompletableFuture<Void> append(String streamName, Event event, Duration timeout) {
         ensureRunning();
-<<<<<<< HEAD
-        ArrayView s = event.getSerialization();
-        byte[] payload = s.arrayOffset() == 0 ? s.array() : Arrays.copyOfRange(s.array(), s.arrayOffset(), s.getLength());
-        return Futures.toVoid(this.streamSegmentStore.append(streamName, payload, null, timeout))
-=======
-        return this.streamSegmentStore.append(streamName, new ByteBufWrapper(event.getWriteBuffer()), null, timeout)
->>>>>>> cd6bfe7d
-                                      .exceptionally(ex -> attemptReconcile(ex, streamName, timeout));
+        return Futures.toVoid(this.streamSegmentStore.append(streamName, new ByteBufWrapper(event.getWriteBuffer()), null, timeout)
+                                                     .exceptionally(ex -> attemptReconcile(ex, streamName, timeout)));
     }
 
     @Override
@@ -332,7 +326,7 @@
     }
 
     @SneakyThrows
-    private Void attemptReconcile(Throwable ex, String segmentName, Duration timeout) {
+    private Long attemptReconcile(Throwable ex, String segmentName, Duration timeout) {
         ex = Exceptions.unwrap(ex);
         boolean reconciled = false;
         if (isPossibleEndOfSegment(ex)) {
