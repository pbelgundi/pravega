--- conflicted
+++ resolved
@@ -142,15 +142,9 @@
         Assert.assertEquals(message + " Unexpected Length.", expected.getLength(), actual.getLength());
     }
 
-<<<<<<< HEAD
-    private void assertSame(String message, MergeBatchOperation expected, MergeBatchOperation actual) {
-        Assert.assertEquals(message + " Unexpected BatchStreamSegmentId.", expected.getBatchStreamSegmentId(), actual.getBatchStreamSegmentId());
-        Assert.assertEquals(message + " Unexpected BatchStreamSegmentLength.", expected.getLength(), actual.getLength());
-=======
     private void assertSame(String message, MergeTransactionOperation expected, MergeTransactionOperation actual) {
         Assert.assertEquals(message + " Unexpected TransactionStreamSegmentId.", expected.getTransactionSegmentId(), actual.getTransactionSegmentId());
         Assert.assertEquals(message + " Unexpected TransactionStreamSegmentLength.", expected.getLength(), actual.getLength());
->>>>>>> 8ff6fa21
         Assert.assertEquals(message + " Unexpected TargetStreamSegmentOffset.", expected.getStreamSegmentOffset(), actual.getStreamSegmentOffset());
     }
 
