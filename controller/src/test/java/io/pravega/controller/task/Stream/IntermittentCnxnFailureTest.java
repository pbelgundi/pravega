--- conflicted
+++ resolved
@@ -89,15 +89,12 @@
     private SegmentHelper segmentHelperMock;
     private RequestTracker requestTracker = new RequestTracker(true);
     private ConnectionFactory connectionFactory;
-<<<<<<< HEAD
     @Mock
     private KVTableMetadataStore kvtStore;
     @Mock
     private TableMetadataTasks kvtMetadataTasks;
-=======
     private StatsProvider statsProvider = null;
->>>>>>> b81cf9e6
-    
+
     @Before
     public void setup() throws Exception {
         MetricsConfig metricsConfig = MetricsConfig.builder()
