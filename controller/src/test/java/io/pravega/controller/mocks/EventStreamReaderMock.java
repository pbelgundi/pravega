--- conflicted
+++ resolved
@@ -55,11 +55,11 @@
     }
 
     @Override
-<<<<<<< HEAD
     public TimeWindow getCurrentTimeWindow() {
         return null;
-=======
+    }
+
+    @Override
     public void closeAt(Position position) {
->>>>>>> 48e92be7
     }
 }