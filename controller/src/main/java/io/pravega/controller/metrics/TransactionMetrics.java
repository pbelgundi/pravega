/**
 * Copyright Pravega Authors.
 *
 * Licensed under the Apache License, Version 2.0 (the "License");
 * you may not use this file except in compliance with the License.
 * You may obtain a copy of the License at
 *
 *     http://www.apache.org/licenses/LICENSE-2.0
 *
 * Unless required by applicable law or agreed to in writing, software
 * distributed under the License is distributed on an "AS IS" BASIS,
 * WITHOUT WARRANTIES OR CONDITIONS OF ANY KIND, either express or implied.
 * See the License for the specific language governing permissions and
 * limitations under the License.
 */
package io.pravega.controller.metrics;

import com.google.common.base.Preconditions;
import io.pravega.shared.metrics.OpStatsLogger;

import java.time.Duration;
import java.util.concurrent.atomic.AtomicReference;

<<<<<<< HEAD
import static io.pravega.shared.MetricsNames.ABORTING_TRANSACTION_LATENCY;
import static io.pravega.shared.MetricsNames.ABORT_TRANSACTION;
import static io.pravega.shared.MetricsNames.ABORT_TRANSACTION_FAILED;
import static io.pravega.shared.MetricsNames.ABORT_TRANSACTION_LATENCY;
import static io.pravega.shared.MetricsNames.ABORT_TRANSACTION_SEGMENTS_LATENCY;
import static io.pravega.shared.MetricsNames.COMMITTING_TRANSACTION_LATENCY;
import static io.pravega.shared.MetricsNames.COMMIT_TRANSACTION;
import static io.pravega.shared.MetricsNames.COMMIT_TRANSACTION_FAILED;
import static io.pravega.shared.MetricsNames.COMMIT_TRANSACTION_LATENCY;
import static io.pravega.shared.MetricsNames.COMMIT_TRANSACTION_SEGMENTS_LATENCY;
import static io.pravega.shared.MetricsNames.CREATE_TRANSACTION;
import static io.pravega.shared.MetricsNames.CREATE_TRANSACTION_FAILED;
import static io.pravega.shared.MetricsNames.CREATE_TRANSACTION_LATENCY;
import static io.pravega.shared.MetricsNames.CREATE_TRANSACTION_SEGMENTS_LATENCY;
import static io.pravega.shared.MetricsNames.OPEN_TRANSACTIONS;
import static io.pravega.shared.MetricsNames.CREATE_TRANSACTION_GEN_ID_LATENCY;
import static io.pravega.shared.MetricsNames.CREATE_TRANSACTION_ADD_TO_INDEX_LATENCY;
import static io.pravega.shared.MetricsNames.CREATE_TRANSACTION_ADD_TIMEOUT_SVC_LATENCY;
import static io.pravega.shared.MetricsNames.CREATE_TRANSACTION_IN_STORE_LATENCY;
import static io.pravega.shared.MetricsNames.COMMITTING_TRANSACTION_ADD_TO_INDEX_LATENCY;
import static io.pravega.shared.MetricsNames.COMMIT_TRANSACTION_RECORD_OFFSETS_LATENCY;
import static io.pravega.shared.MetricsNames.COMMITTING_TRANSACTION_REMOVE_TIMEOUT_SVC_LATENCY;
import static io.pravega.shared.MetricsNames.COMMITTING_TRANSACTION_SEAL_LATENCY;
import static io.pravega.shared.MetricsNames.COMMITTING_TRANSACTION_WRITE_EVENT_LATENCY;
import static io.pravega.shared.MetricsNames.COMMIT_TRANSACTION_START_LATENCY;
import static io.pravega.shared.MetricsNames.COMMIT_TRANSACTION_COMPLETE_LATENCY;
import static io.pravega.shared.MetricsNames.COMMIT_TRANSACTION_ROLLOVER_LATENCY;
import static io.pravega.shared.MetricsNames.COMMIT_TRANSACTION_BATCH_COUNT;
import static io.pravega.shared.MetricsNames.globalMetricName;
=======
import static io.pravega.shared.MetricsNames.*;
>>>>>>> f04fb8c4
import static io.pravega.shared.MetricsTags.streamTags;
import static io.pravega.shared.MetricsTags.transactionTags;

/**
 * Class to encapsulate the logic to report Controller service metrics for Transactions.
 */
public final class TransactionMetrics extends AbstractControllerMetrics {

    private static final AtomicReference<TransactionMetrics> INSTANCE = new AtomicReference<>();

    private final OpStatsLogger createTransactionLatency;
    private final OpStatsLogger createTransactionSegmentsLatency;
    private final OpStatsLogger createTxnGenIdLatency;
    private final OpStatsLogger createTxnAddTxnToIndexLatency;
    private final OpStatsLogger createTxnCreateInStoreLatency;
    private final OpStatsLogger createTxnAddToTimeoutSvcLatency;
    private final OpStatsLogger commitTransactionLatency;
    private final OpStatsLogger commitTransactionSegmentsLatency;
    private final OpStatsLogger committingTxnAddToIndexLatency;
    private final OpStatsLogger committingTxnSealLatency;
    private final OpStatsLogger committingTxnWriteEventLatency;
    private final OpStatsLogger committingTxnRemoveTimeoutSvcLatency;
    private final OpStatsLogger committingTransactionLatency;
    private final OpStatsLogger commitTxnStartLatency;
    private final OpStatsLogger commitTxnRecordOffsetsLatency;
    private final OpStatsLogger commitTxnRolloverLatency;
    private final OpStatsLogger commitTxnCompleteLatency;
<<<<<<< HEAD
=======
    private final OpStatsLogger commitTxnBatchCreateOrdererFetchLatency;
    private final OpStatsLogger commitTxnBatchCreateLatency;
    private final OpStatsLogger commitTxnOrdererBatchPurgeStaleLatency;
>>>>>>> f04fb8c4
    private final OpStatsLogger abortTransactionLatency;
    private final OpStatsLogger abortTransactionSegmentsLatency;
    private final OpStatsLogger abortingTransactionLatency;


    private TransactionMetrics() {
        createTransactionLatency = STATS_LOGGER.createStats(CREATE_TRANSACTION_LATENCY);
        createTransactionSegmentsLatency = STATS_LOGGER.createStats(CREATE_TRANSACTION_SEGMENTS_LATENCY);
        commitTransactionLatency = STATS_LOGGER.createStats(COMMIT_TRANSACTION_LATENCY);
        commitTransactionSegmentsLatency = STATS_LOGGER.createStats(COMMIT_TRANSACTION_SEGMENTS_LATENCY);
        committingTransactionLatency = STATS_LOGGER.createStats(COMMITTING_TRANSACTION_LATENCY);
        abortTransactionLatency = STATS_LOGGER.createStats(ABORT_TRANSACTION_LATENCY);
        abortTransactionSegmentsLatency = STATS_LOGGER.createStats(ABORT_TRANSACTION_SEGMENTS_LATENCY);
        abortingTransactionLatency = STATS_LOGGER.createStats(ABORTING_TRANSACTION_LATENCY);
        createTxnGenIdLatency = STATS_LOGGER.createStats(CREATE_TRANSACTION_GEN_ID_LATENCY);
        createTxnAddTxnToIndexLatency = STATS_LOGGER.createStats(CREATE_TRANSACTION_ADD_TO_INDEX_LATENCY);
        createTxnCreateInStoreLatency = STATS_LOGGER.createStats(CREATE_TRANSACTION_IN_STORE_LATENCY);
        createTxnAddToTimeoutSvcLatency = STATS_LOGGER.createStats(CREATE_TRANSACTION_ADD_TIMEOUT_SVC_LATENCY);

        committingTxnAddToIndexLatency = STATS_LOGGER.createStats(COMMITTING_TRANSACTION_ADD_TO_INDEX_LATENCY);
        committingTxnSealLatency = STATS_LOGGER.createStats(COMMITTING_TRANSACTION_SEAL_LATENCY);
        committingTxnWriteEventLatency = STATS_LOGGER.createStats(COMMITTING_TRANSACTION_WRITE_EVENT_LATENCY);
        committingTxnRemoveTimeoutSvcLatency = STATS_LOGGER.createStats(COMMITTING_TRANSACTION_REMOVE_TIMEOUT_SVC_LATENCY);

        commitTxnStartLatency = STATS_LOGGER.createStats(COMMIT_TRANSACTION_START_LATENCY);
        commitTxnRecordOffsetsLatency = STATS_LOGGER.createStats(COMMIT_TRANSACTION_RECORD_OFFSETS_LATENCY);
        commitTxnRolloverLatency = STATS_LOGGER.createStats(COMMIT_TRANSACTION_ROLLOVER_LATENCY);
        commitTxnCompleteLatency = STATS_LOGGER.createStats(COMMIT_TRANSACTION_COMPLETE_LATENCY);
<<<<<<< HEAD
=======
        commitTxnBatchCreateOrdererFetchLatency = STATS_LOGGER.createStats(COMMIT_TRANSACTION_ORDERER_BATCH_COMMITTING_LATENCY);
        commitTxnBatchCreateLatency = STATS_LOGGER.createStats(COMMIT_TRANSACTION_BATCH_CREATE_LATENCY);
        commitTxnOrdererBatchPurgeStaleLatency = STATS_LOGGER.createStats(COMMIT_TRANSACTION_ORDERER_BATCH_PURGE_LATENCY);
>>>>>>> f04fb8c4
    }

    /**
     * Mandatory call to initialize the singleton object.
     */
    public static synchronized void initialize() {
        if (INSTANCE.get() == null) {
            INSTANCE.set(new TransactionMetrics());
        }
    }

    /**
     * Get the singleton {@link TransactionMetrics} instance. It is mandatory to call initialize before invoking this method.
     *
     * @return StreamMetrics instance.
     */
    public static TransactionMetrics getInstance() {
        Preconditions.checkState(INSTANCE.get() != null, "You need call initialize before using this class.");
        return INSTANCE.get();
    }

    /**
     * This method increments the global and Stream-related counters of created Transactions and reports the latency of
     * the operation.
     *
     * @param scope      Scope.
     * @param streamName Name of the Stream.
     * @param latency    Latency of the create Transaction operation.
     */
    public void createTransaction(String scope, String streamName, Duration latency) {
        DYNAMIC_LOGGER.incCounterValue(globalMetricName(CREATE_TRANSACTION), 1);
        DYNAMIC_LOGGER.incCounterValue(CREATE_TRANSACTION, 1, streamTags(scope, streamName));
        createTransactionLatency.reportSuccessValue(latency.toMillis());
    }

    /**
     * This method reports the latency of managing segments for a particular create Transaction.
     *
     * @param latency      Time elapsed to create the segments related to the created transaction.
     */
    public void createTransactionSegments(Duration latency) {
        createTransactionSegmentsLatency.reportSuccessValue(latency.toMillis());
    }

    /**
     * This method reports the latency of adding txn event to Index.
     *
     * @param latency      Time elapsed to create the segments related to the created transaction.
     */
    public void createTransactionAddToIndex(Duration latency) {
        createTxnAddTxnToIndexLatency.reportSuccessValue(latency.toMillis());
    }

    /**
     * This method reports the latency of Generating Transaction Id.
     *
     * @param latency      Time elapsed to create the segments related to the created transaction.
     */
    public void createTransactionGenId(Duration latency) {
        createTxnGenIdLatency.reportSuccessValue(latency.toMillis());
    }

    /**
     * This method reports the latency to add Transaction to Stream Store.
     *
     * @param latency      Time elapsed to create the segments related to the created transaction.
     */
    public void createTransactionInStore(Duration latency) {
        createTxnCreateInStoreLatency.reportSuccessValue(latency.toMillis());
    }

    /**
     * This method reports the latency to add Transaction to timeout service.
     *
     * @param latency      Time elapsed to create the segments related to the created transaction.
     */
    public void createTransactionAddTimeoutSvc(Duration latency) {
        createTxnAddToTimeoutSvcLatency.reportSuccessValue(latency.toMillis());
    }

    /**
     * This method increments the global and Stream-related counters of failed Transaction create operations.
     *
     * @param scope      Scope.
     * @param streamName Name of the Stream.
     */
    public void createTransactionFailed(String scope, String streamName) {
        DYNAMIC_LOGGER.incCounterValue(globalMetricName(CREATE_TRANSACTION_FAILED), 1);
        DYNAMIC_LOGGER.incCounterValue(CREATE_TRANSACTION_FAILED, 1, streamTags(scope, streamName));
    }

    /**
     * This method accounts for the time taken for a client to set a Transaction to COMMITTING state.
     *
     * @param latency    Latency of the abort Transaction operation.
     */
    public void committingTransaction(Duration latency) {
        committingTransactionLatency.reportSuccessValue(latency.toMillis());
    }

    /**
     * This method records latency for adding Txn to Index in the Commit API.
     *
     * @param latency    Latency of the abort Transaction operation.
     */
    public void committingTransactionAddToIndex(Duration latency) {
        committingTxnAddToIndexLatency.reportSuccessValue(latency.toMillis());
    }

    /**
     * This method records latency for sealing Txn in the Commit API.
     *
     * @param latency    Latency for sealing Txn in the Commit API.
     */
    public void committingTransactionSeal(Duration latency) {
        committingTxnSealLatency.reportSuccessValue(latency.toMillis());
    }

    /**
     * This method records latency for Writing Event for a txn in COMMITTING/ABORTING State.
     *
     * @param latency    Latency for Writing Event for a txn in COMMITTING/ABORTING State.
     */
    public void committingTransactionWriteEvent(Duration latency) {
        committingTxnWriteEventLatency.reportSuccessValue(latency.toMillis());
    }

    /**
     * This method records latency for removing txn from Timeout Service.
     *
     * @param latency    Latency for removing txn from Timeout Service
     */
    public void committingTransactionRemoveTimeoutSvc(Duration latency) {
        committingTxnRemoveTimeoutSvcLatency.reportSuccessValue(latency.toMillis());
    }

    /**
     * This method increments the global and Stream-related counters of committed Transactions and reports the latency
     * of the operation.
     *
     * @param scope      Scope.
     * @param streamName Name of the Stream.
     * @param latency    Latency of the commit Transaction operation.
     */
    public void commitTransaction(String scope, String streamName, Duration latency) {
        DYNAMIC_LOGGER.incCounterValue(globalMetricName(COMMIT_TRANSACTION), 1);
        DYNAMIC_LOGGER.incCounterValue(COMMIT_TRANSACTION, 1, streamTags(scope, streamName));
        commitTransactionLatency.reportSuccessValue(latency.toMillis());
    }

    /**
     * This method reports the latency of managing segments for a particular commit Transaction.
     *
     * @param latency      Time elapsed to merge the segments related to the committed transaction.
     */
    public void commitTransactionSegments(Duration latency) {
        commitTransactionSegmentsLatency.reportSuccessValue(latency.toMillis());
    }

    /**
     * This method reports the latency for metadata change for Starting Transaction Commit as part of Commit Event processing.
     *
     * @param latency      Latency for StartTransactionCommit API
     */
    public void commitTransactionStart(Duration latency) {
        commitTxnStartLatency.reportSuccessValue(latency.toMillis());
    }

    /**
     * This method reports the latency for recording commit offsets post segment merges.
     *
     * @param latency      Latency for recording commit offsets post segment merge.
     */
    public void commitTransactionRecordOffsets(Duration latency) {
        commitTxnRecordOffsetsLatency.reportSuccessValue(latency.toMillis());
    }

    /**
     * This method reports the latency for txn rollover in Commit Event Processing.
     *
     * @param latency      Latency for txn rollover in Commit Event Processing
     */
    public void commitTransactionRollover(Duration latency) {
        commitTxnRolloverLatency.reportSuccessValue(latency.toMillis());
    }

    /**
     * This method reports the latency for completing Transaction Commit.
     *
     * @param latency      Latency for completing Transaction Commit.
     */
    public void commitTransactionComplete(Duration latency) {
        commitTxnCompleteLatency.reportSuccessValue(latency.toMillis());
    }

    /**
     * This method reports the number of transactions committed by this Commit Event.
     * @param scope      Scope.
     * @param streamName Name of the Stream.
     * @param txnsInBatchCount   Number of transactions committed as part of this Commit Event Processing.
     */
    public void reportCommitTransactionBatchCount(String scope, String streamName, int txnsInBatchCount) {
        DYNAMIC_LOGGER.reportGaugeValue(COMMIT_TRANSACTION_BATCH_COUNT, txnsInBatchCount, streamTags(scope, streamName));
    }
<<<<<<< HEAD
=======
    
    public void reportTransactionZkOrdererFetch(Duration latency) {
        commitTxnBatchCreateOrdererFetchLatency.reportSuccessValue(latency.toMillis());
    }

    public void reportTransactionBatchCreate(Duration latency) {
        commitTxnBatchCreateLatency.reportSuccessValue(latency.toMillis());
    }

    public void reportTransactionZkOrdererPurgeStale(Duration latency) {
        commitTxnOrdererBatchPurgeStaleLatency.reportSuccessValue(latency.toMillis());
    }
>>>>>>> f04fb8c4

    /**
     * This method increments the global, Stream-related and Transaction-related counters of failed commit operations.
     *
     * @param scope      Scope.
     * @param streamName Name of the Stream.
     * @param txnId      Transaction id.
     */
    public void commitTransactionFailed(String scope, String streamName, String txnId) {
        commitTransactionFailed(scope, streamName);
        DYNAMIC_LOGGER.incCounterValue(COMMIT_TRANSACTION_FAILED, 1, transactionTags(scope, streamName, txnId));
    }

    /**
     * This method increments the global, Stream-related counters of failed commit operations.
     *
     * @param scope      Scope.
     * @param streamName Name of the Stream.
     */
    public void commitTransactionFailed(String scope, String streamName) {
        DYNAMIC_LOGGER.incCounterValue(globalMetricName(COMMIT_TRANSACTION_FAILED), 1);
        DYNAMIC_LOGGER.incCounterValue(COMMIT_TRANSACTION_FAILED, 1, streamTags(scope, streamName));
    }

    /**
     * This method accounts for the time taken for a client to set a Transaction to ABORTING state.
     *
     * @param latency    Latency of the abort Transaction operation.
     */
    public void abortingTransaction(Duration latency) {
        abortingTransactionLatency.reportSuccessValue(latency.toMillis());
    }

    /**
     * This method increments the global and Stream-related counters of aborted Transactions and reports the latency
     * of the operation.
     *
     * @param scope      Scope.
     * @param streamName Name of the Stream.
     * @param latency    Latency of the abort Transaction operation.
     */
    public void abortTransaction(String scope, String streamName, Duration latency) {
        DYNAMIC_LOGGER.incCounterValue(globalMetricName(ABORT_TRANSACTION), 1);
        DYNAMIC_LOGGER.incCounterValue(ABORT_TRANSACTION, 1, streamTags(scope, streamName));
        abortTransactionLatency.reportSuccessValue(latency.toMillis());
    }

    /**
     * This method reports the latency of managing segments for a particular abort Transaction.
     *
     * @param latency      Time elapsed to delete the segments related to the aborted transaction.
     */
    public void abortTransactionSegments(Duration latency) {
        abortTransactionSegmentsLatency.reportSuccessValue(latency.toMillis());
    }

    /**
     * This method increments the global, Stream-related and Transaction-related counters of failed abort operations.
     *
     * @param scope      Scope.
     * @param streamName Name of the Stream.
     * @param txnId      Transaction id.
     */
    public void abortTransactionFailed(String scope, String streamName, String txnId) {
        DYNAMIC_LOGGER.incCounterValue(globalMetricName(ABORT_TRANSACTION_FAILED), 1);
        DYNAMIC_LOGGER.incCounterValue(ABORT_TRANSACTION_FAILED, 1, streamTags(scope, streamName));
        DYNAMIC_LOGGER.incCounterValue(ABORT_TRANSACTION_FAILED, 1, transactionTags(scope, streamName, txnId));
    }

    /**
     * This method reports the current number of open Transactions for a Stream.
     *
     * @param scope                 Scope.
     * @param streamName            Name of the Stream.
     * @param ongoingTransactions   Number of open Transactions in the Stream.
     */
    public static void reportOpenTransactions(String scope, String streamName, int ongoingTransactions) {
        DYNAMIC_LOGGER.reportGaugeValue(OPEN_TRANSACTIONS, ongoingTransactions, streamTags(scope, streamName));
    }

    public static synchronized void reset() {
        TransactionMetrics old = INSTANCE.get();
        if (old != null) {
            old.createTransactionLatency.close();
            old.createTransactionSegmentsLatency.close();
            old.commitTransactionLatency.close();
            old.commitTransactionSegmentsLatency.close();
            old.committingTransactionLatency.close();
            old.abortTransactionLatency.close();
            old.abortTransactionSegmentsLatency.close();
            old.abortingTransactionLatency.close();
            old.committingTxnAddToIndexLatency.close();
            old.committingTxnSealLatency.close();
            old.committingTxnWriteEventLatency.close();
            old.committingTxnRemoveTimeoutSvcLatency.close();
            old.commitTxnStartLatency.close();
            old.commitTxnRolloverLatency.close();
            old.commitTxnCompleteLatency.close();
            old.createTxnGenIdLatency.close();
            old.createTxnAddToTimeoutSvcLatency.close();
            old.createTxnCreateInStoreLatency.close();
        }
        INSTANCE.set(new TransactionMetrics());
    }
}<|MERGE_RESOLUTION|>--- conflicted
+++ resolved
@@ -21,7 +21,6 @@
 import java.time.Duration;
 import java.util.concurrent.atomic.AtomicReference;
 
-<<<<<<< HEAD
 import static io.pravega.shared.MetricsNames.ABORTING_TRANSACTION_LATENCY;
 import static io.pravega.shared.MetricsNames.ABORT_TRANSACTION;
 import static io.pravega.shared.MetricsNames.ABORT_TRANSACTION_FAILED;
@@ -50,10 +49,11 @@
 import static io.pravega.shared.MetricsNames.COMMIT_TRANSACTION_COMPLETE_LATENCY;
 import static io.pravega.shared.MetricsNames.COMMIT_TRANSACTION_ROLLOVER_LATENCY;
 import static io.pravega.shared.MetricsNames.COMMIT_TRANSACTION_BATCH_COUNT;
+import static io.pravega.shared.MetricsNames.COMMIT_TRANSACTION_ORDERER_BATCH_COMMITTING_LATENCY;
+import static io.pravega.shared.MetricsNames.COMMIT_TRANSACTION_ORDERER_BATCH_PURGE_LATENCY;
+import static io.pravega.shared.MetricsNames.COMMIT_TRANSACTION_BATCH_CREATE_LATENCY;
+import static io.pravega.shared.MetricsNames.COMMIT_TRANSACTION_SEGMENTS_MERGE_LATENCY;
 import static io.pravega.shared.MetricsNames.globalMetricName;
-=======
-import static io.pravega.shared.MetricsNames.*;
->>>>>>> f04fb8c4
 import static io.pravega.shared.MetricsTags.streamTags;
 import static io.pravega.shared.MetricsTags.transactionTags;
 
@@ -81,15 +81,17 @@
     private final OpStatsLogger commitTxnRecordOffsetsLatency;
     private final OpStatsLogger commitTxnRolloverLatency;
     private final OpStatsLogger commitTxnCompleteLatency;
-<<<<<<< HEAD
-=======
+
     private final OpStatsLogger commitTxnBatchCreateOrdererFetchLatency;
     private final OpStatsLogger commitTxnBatchCreateLatency;
     private final OpStatsLogger commitTxnOrdererBatchPurgeStaleLatency;
->>>>>>> f04fb8c4
+
     private final OpStatsLogger abortTransactionLatency;
     private final OpStatsLogger abortTransactionSegmentsLatency;
     private final OpStatsLogger abortingTransactionLatency;
+    //COMMIT_TRANSACTION_SEGMENTS_MERGE_LATENCY
+    private final OpStatsLogger commitTxnSegmentsMergeLatency;
+
 
 
     private TransactionMetrics() {
@@ -115,12 +117,11 @@
         commitTxnRecordOffsetsLatency = STATS_LOGGER.createStats(COMMIT_TRANSACTION_RECORD_OFFSETS_LATENCY);
         commitTxnRolloverLatency = STATS_LOGGER.createStats(COMMIT_TRANSACTION_ROLLOVER_LATENCY);
         commitTxnCompleteLatency = STATS_LOGGER.createStats(COMMIT_TRANSACTION_COMPLETE_LATENCY);
-<<<<<<< HEAD
-=======
+
         commitTxnBatchCreateOrdererFetchLatency = STATS_LOGGER.createStats(COMMIT_TRANSACTION_ORDERER_BATCH_COMMITTING_LATENCY);
         commitTxnBatchCreateLatency = STATS_LOGGER.createStats(COMMIT_TRANSACTION_BATCH_CREATE_LATENCY);
         commitTxnOrdererBatchPurgeStaleLatency = STATS_LOGGER.createStats(COMMIT_TRANSACTION_ORDERER_BATCH_PURGE_LATENCY);
->>>>>>> f04fb8c4
+        commitTxnSegmentsMergeLatency = STATS_LOGGER.createStats(COMMIT_TRANSACTION_SEGMENTS_MERGE_LATENCY);
     }
 
     /**
@@ -281,6 +282,15 @@
     }
 
     /**
+     * This method reports the latency for merging all segments for all Transactions handled by a Commit event.
+     *
+     * @param latency      Time elapsed to merge the segments related to the committed transaction.
+     */
+    public void commitSegmentsMerge(Duration latency) {
+        commitTxnSegmentsMergeLatency.reportSuccessValue(latency.toMillis());
+    }
+
+    /**
      * This method reports the latency for metadata change for Starting Transaction Commit as part of Commit Event processing.
      *
      * @param latency      Latency for StartTransactionCommit API
@@ -325,9 +335,7 @@
     public void reportCommitTransactionBatchCount(String scope, String streamName, int txnsInBatchCount) {
         DYNAMIC_LOGGER.reportGaugeValue(COMMIT_TRANSACTION_BATCH_COUNT, txnsInBatchCount, streamTags(scope, streamName));
     }
-<<<<<<< HEAD
-=======
-    
+
     public void reportTransactionZkOrdererFetch(Duration latency) {
         commitTxnBatchCreateOrdererFetchLatency.reportSuccessValue(latency.toMillis());
     }
@@ -339,7 +347,6 @@
     public void reportTransactionZkOrdererPurgeStale(Duration latency) {
         commitTxnOrdererBatchPurgeStaleLatency.reportSuccessValue(latency.toMillis());
     }
->>>>>>> f04fb8c4
 
     /**
      * This method increments the global, Stream-related and Transaction-related counters of failed commit operations.
