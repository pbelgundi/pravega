--- conflicted
+++ resolved
@@ -46,38 +46,19 @@
     private final String hostRoot = "/hostIndex";
     private final String taskRoot = "/taskIndex";
 
-<<<<<<< HEAD
-    public ZKTaskMetadataStore(StoreConfiguration config, ScheduledExecutorService executor) {
-        this.client = CuratorFrameworkFactory.newClient(config.getConnectionString(), new ExponentialBackoffRetry(1000, 3));
-=======
-    public ZKTaskMetadataStore(ZKStoreClient storeClient) {
+    public ZKTaskMetadataStore(ZKStoreClient storeClient, ScheduledExecutorService executor) {
         this.client = storeClient.getClient();
->>>>>>> ebee65b2
         this.client.start();
         this.executor = executor;
     }
 
     @Override
-<<<<<<< HEAD
-    public CompletableFuture<Void> lock(Resource resource, TaskData taskData, String owner, String threadId, String oldOwner, String oldThreadId) {
-=======
     public CompletableFuture<Void> lock(final Resource resource,
                                         final TaskData taskData,
                                         final String owner,
                                         final String threadId,
                                         final String oldOwner,
                                         final String oldThreadId) {
-        Preconditions.checkNotNull(resource);
-        Preconditions.checkNotNull(taskData);
-        Preconditions.checkNotNull(owner);
-        Preconditions.checkArgument(!owner.isEmpty());
-        Preconditions.checkNotNull(threadId);
-        Preconditions.checkArgument(!threadId.isEmpty());
-        Preconditions.checkArgument((oldOwner == null && oldThreadId == null) || (oldOwner != null && oldThreadId != null));
-        Preconditions.checkArgument(oldOwner == null || !oldOwner.isEmpty());
-        Preconditions.checkArgument(oldThreadId == null || !oldThreadId.isEmpty());
-
->>>>>>> ebee65b2
         return CompletableFuture.supplyAsync(() -> {
             Preconditions.checkNotNull(resource);
             Preconditions.checkNotNull(taskData);
@@ -145,17 +126,9 @@
     }
 
     @Override
-<<<<<<< HEAD
-    public CompletableFuture<Void> unlock(Resource resource, String owner, String threadId) {
-=======
     public CompletableFuture<Void> unlock(final Resource resource,
                                           final String owner,
                                           final String threadId) {
-        Preconditions.checkNotNull(resource);
-        Preconditions.checkNotNull(owner);
-        Preconditions.checkNotNull(threadId);
-
->>>>>>> ebee65b2
         return CompletableFuture.supplyAsync(() -> {
             Preconditions.checkNotNull(resource);
             Preconditions.checkNotNull(owner);
@@ -207,17 +180,9 @@
     }
 
     @Override
-<<<<<<< HEAD
-    public CompletableFuture<Optional<TaskData>> getTask(Resource resource, String owner, String threadId) {
-=======
     public CompletableFuture<Optional<TaskData>> getTask(final Resource resource,
                                                          final String owner,
                                                          final String threadId) {
-        Preconditions.checkNotNull(resource);
-        Preconditions.checkNotNull(owner);
-        Preconditions.checkNotNull(threadId);
-
->>>>>>> ebee65b2
         return CompletableFuture.supplyAsync(() -> {
             Preconditions.checkNotNull(resource);
             Preconditions.checkNotNull(owner);
@@ -250,14 +215,7 @@
     }
 
     @Override
-<<<<<<< HEAD
-    public CompletableFuture<Void> putChild(String parent, TaggedResource child) {
-=======
     public CompletableFuture<Void> putChild(final String parent, final TaggedResource child) {
-        Preconditions.checkNotNull(parent);
-        Preconditions.checkNotNull(child);
-
->>>>>>> ebee65b2
         return CompletableFuture.supplyAsync(() -> {
             Preconditions.checkNotNull(parent);
             Preconditions.checkNotNull(child);
@@ -281,14 +239,7 @@
     }
 
     @Override
-<<<<<<< HEAD
-    public CompletableFuture<Void> removeChild(String parent, TaggedResource child, boolean deleteEmptyParent) {
-=======
     public CompletableFuture<Void> removeChild(final String parent, final TaggedResource child, final boolean deleteEmptyParent) {
-        Preconditions.checkNotNull(parent);
-        Preconditions.checkNotNull(child);
-
->>>>>>> ebee65b2
         return CompletableFuture.supplyAsync(() -> {
             Preconditions.checkNotNull(parent);
             Preconditions.checkNotNull(child);
@@ -357,13 +308,7 @@
     //    }
 
     @Override
-<<<<<<< HEAD
-    public CompletableFuture<Void> removeNode(String parent) {
-=======
     public CompletableFuture<Void> removeNode(final String parent) {
-        Preconditions.checkNotNull(parent);
-
->>>>>>> ebee65b2
         return CompletableFuture.supplyAsync(() -> {
             Preconditions.checkNotNull(parent);
 
@@ -406,13 +351,7 @@
     //    }
 
     @Override
-<<<<<<< HEAD
-    public CompletableFuture<Optional<TaggedResource>> getRandomChild(String parent) {
-=======
     public CompletableFuture<Optional<TaggedResource>> getRandomChild(final String parent) {
-        Preconditions.checkNotNull(parent);
-
->>>>>>> ebee65b2
         return CompletableFuture.supplyAsync(() -> {
             Preconditions.checkNotNull(parent);
 
